[build-system]
requires = ["hatchling"]
build-backend = "hatchling.build"

[project]
name = "gl-deep-search"
version = "0.1.0"
description = "An agentic RAG system that helps users query Growth Lab-specific unstructured data"
readme = "README.md"
requires-python = ">=3.12,<3.13"
license = { text = "CC-BY-NC-SA 4.0" }
authors = [
    { name = "Shreyas Gadgin Matha" },
    { name = "Karan Daryanani" },
    { name = "Santiago Segovia Baquero" },
]
classifiers = [
    "Development Status :: 3 - Alpha",
    "Intended Audience :: Science/Research",
    "License :: Other/Proprietary License",
    "Programming Language :: Python :: 3.12",
    "Topic :: Scientific/Engineering :: Artificial Intelligence",
]
dependencies = [
    # Core dependencies shared across all components
    "pydantic>=2",
    "python-dotenv>=1",
    "loguru",
    "tqdm",
]

[project.urls]
Homepage = "https://github.com/shreyasgm/gl-deep-search"
Repository = "https://github.com/shreyasgm/gl-deep-search"
"Bug Tracker" = "https://github.com/shreyasgm/gl-deep-search/issues"

[project.optional-dependencies]
# ETL pipeline dependencies
etl = [
    # Web scraping
    "beautifulsoup4",
    "requests",
    "lxml",
    "scrapy",
    "backoff",
    "asyncio",
    "aiohttp>=3.8.0,!=3.11.14", # Avoid yanked version 3.11.14
    "aiofiles",
<<<<<<< HEAD
    "scidownl>=1.0.2",

=======
>>>>>>> ee830670
    # PDF processing and OCR
    "langdetect",
    "unstructured",
    "docling",
    "marker-pdf",
    # Vector databases and embeddings
    "qdrant-client",
    "sentence-transformers",
    "openai",
    "cohere",
    # Data
    "pandas",
    "numpy",
    "seaborn",
    # Cloud storage
    "google-cloud-storage",
    "tiktoken>=0.9.0",
    "pdfminer>=20191125",
]

# Backend service dependencies
service = [
    # API framework
    "fastapi",
    "uvicorn",
    "pydantic-settings",

    # Vector search
    "qdrant-client",

    # LLM frameworks
    "langgraph",
    "langchain",
    "langchain-community",
    "langchain-openai",
    "langchain-anthropic",

    # LLM providers
    "openai",
    "anthropic",

    # Observability
    "langsmith",

    # Embeddings
    "sentence-transformers",
    "cohere",
]

# Frontend dependencies
frontend = [
    "streamlit",
    # "chainlit",
    "requests",
    # "plotly",
    "pandas",
    # "altair",
    # "streamlit-extras",
]

# Development tools
dev = [
    # Testing
    "pytest",
    "pytest-cov",
    "pytest-mock",
    "pytest-asyncio",

    # MCP for Cursor or other IDE
    "browser-use",
    "playwright",

    # Linting, formatting, type checking
    "ruff==0.11.0",
    "mypy==1.15.0",
    "types-requests",
    "types-PyYAML",
    "types-tqdm",
    "types-aiofiles",
    "pandas-stubs",
    "types-beautifulsoup4",

    # Pre-commit hooks
    "pre-commit",

    # Documentation
    "mkdocs",
    "mkdocs-material",
]

# Dependencies for running in production
prod = [
    "gunicorn",
    "google-cloud-logging",
    "google-cloud-secret-manager",
    "google-cloud-monitoring",
]

# All dependencies (for CI or full development environment)
all = [
    "gl-deep-search[etl,service,frontend,dev,prod]",
]

[tool.ruff]
# Basic linting configuration
line-length = 88
target-version = "py312"
lint.select = [
    "E",    # Critical errors
    "F",    # Pyflakes
    "B",    # Bug detection
    "I",    # Import sorting
    "N",    # Naming
    "T20",  # Print statements
    "UP",   # Python upgrades
    "D",    # Documentation (will be set to warning)
    "ANN",  # Type annotations (will be set to warning)
]
lint.unfixable = ["D", "ANN"]

# Make documentation and type annotation rules generate warnings instead of errors
[tool.ruff.lint.per-file-ignores]
"**/*" = ["D", "ANN", "E722", "F841"]  # Ignore documentation, type annotations, bare except, and unused vars

# Configure specific documentation rules
[tool.ruff.lint.pydocstyle]
convention = "google"  # Use Google-style docstrings

# Configure Ruff to handle formatting
[tool.ruff.format]
quote-style = "double"
indent-style = "space"
line-ending = "auto"
skip-magic-trailing-comma = false

# Configure import sorting
[tool.ruff.lint.isort]
known-first-party = ["gl_deep_search"]
force-single-line = false
section-order = ["future", "standard-library", "third-party", "first-party", "local-folder"]

[tool.mypy]
python_version = "3.12"
ignore_missing_imports = true
show_error_codes = true

# Convert only specific errors to warnings, particularly union-attr and similar ones from BeautifulSoup
# See https://mypy.readthedocs.io/en/stable/error_codes.html
disable_error_code = ["union-attr", "arg-type", "index", "misc", "call-overload", "return-value"]

[tool.pytest.ini_options]
# Register custom marks
markers = [
    "integration: mark tests as integration tests that may require real data",
    "asyncio: mark a test as an asyncio coroutine",
]
# Configure pytest-asyncio plugin
asyncio_mode = "auto"
asyncio_default_fixture_loop_scope = "function"
asyncio_default_test_loop_scope = "function"

[tool.hatch.build.targets.wheel]
packages = ["backend"]<|MERGE_RESOLUTION|>--- conflicted
+++ resolved
@@ -46,11 +46,7 @@
     "asyncio",
     "aiohttp>=3.8.0,!=3.11.14", # Avoid yanked version 3.11.14
     "aiofiles",
-<<<<<<< HEAD
     "scidownl>=1.0.2",
-
-=======
->>>>>>> ee830670
     # PDF processing and OCR
     "langdetect",
     "unstructured",
